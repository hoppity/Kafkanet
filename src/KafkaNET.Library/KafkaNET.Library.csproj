--- conflicted
+++ resolved
@@ -170,12 +170,9 @@
     <Compile Include="Cfg\ISyncProducerConfigShared.cs" />
     <Compile Include="Cfg\KafkaSimpleManagerConfiguration.cs" />
     <Compile Include="Cfg\ProducerConfiguration.cs" />
-<<<<<<< HEAD
     <Compile Include="Consumers\IZookeeperConsumerConnector.cs" />
-=======
     <Compile Include="Consumers\IConsumerIterator.cs" />
     <Compile Include="Consumers\IKafkaMessageStream.cs" />
->>>>>>> 57cba975
     <Compile Include="ZooKeeperIntegration\Events\ChildChangedEventItem.cs" />
     <Compile Include="ZooKeeperIntegration\Events\DataChangedEventItem.cs" />
     <Compile Include="ZooKeeperIntegration\Events\ZooKeeperChildChangedEventArgs.cs" />
